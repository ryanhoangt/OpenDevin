# SWE-Bench Evaluation with OpenHands SWE-Bench Docker Image

This folder contains the evaluation harness that we built on top of the original [SWE-Bench benchmark](https://www.swebench.com/) ([paper](https://arxiv.org/abs/2310.06770)).

**UPDATE (7/1/2024): We now support the official SWE-Bench dockerized evaluation as announced [here](https://github.com/princeton-nlp/SWE-bench/blob/main/docs/20240627_docker/README.md).**

The evaluation consists of three steps:

1. Environment setup: [install python environment](../README.md#development-environment), [configure LLM config](../README.md#configure-openhands-and-your-llm), and [pull docker](#openhands-swe-bench-instance-level-docker-support).
2. [Run inference](#run-inference-on-swe-bench-instances): Generate a edit patch for each Github issue
3. [Evaluate patches using SWE-Bench docker](#evaluate-generated-patches)

## Setup Environment and LLM Configuration

Please follow instruction [here](../README.md#setup) to setup your local development environment and LLM.

## OpenHands SWE-Bench Instance-level Docker Support

OpenHands now support using the [official evaluation docker](https://github.com/princeton-nlp/SWE-bench/blob/main/docs/20240627_docker/README.md) for both **[inference](#run-inference-on-swe-bench-instances) and [evaluation](#evaluate-generated-patches)**.
This is now the default behavior.


## Run Inference on SWE-Bench Instances

Make sure your Docker daemon is running, and you have ample disk space (at least 200-500GB, depends on the SWE-Bench set you are running on) for the [instance-level docker image](#openhands-swe-bench-instance-level-docker-support).

When the `run_infer.sh` script is started, it will automatically pull the relavant SWE-Bench images. For example, for instance ID `django_django-11011`, it will try to pull our pre-build docker image `sweb.eval.x86_64.django_s_django-11011` from DockerHub. This image will be used create an OpenHands runtime image where the agent will operate on.

```bash
./evaluation/swe_bench/scripts/run_infer.sh [model_config] [git-version] [agent] [eval_limit] [max_iter] [num_workers] [dataset] [dataset_split]
# e.g., ./evaluation/swe_bench/scripts/run_infer.sh llm.eval_gpt4_1106_preview HEAD CodeActAgent 300 30 1 princeton-nlp/SWE-bench_Lite test
```

where `model_config` is mandatory, and the rest are optional.

- `model_config`, e.g. `eval_gpt4_1106_preview`, is the config group name for your
LLM settings, as defined in your `config.toml`.
- `git-version`, e.g. `HEAD`, is the git commit hash of the OpenHands version you would
like to evaluate. It could also be a release tag like `0.6.2`.
- `agent`, e.g. `CodeActAgent`, is the name of the agent for benchmarks, defaulting
to `CodeActAgent`.
- `eval_limit`, e.g. `10`, limits the evaluation to the first `eval_limit` instances. By
default, the script evaluates the entire SWE-bench_Lite test set (300 issues). Note:
in order to use `eval_limit`, you must also set `agent`.
- `max_iter`, e.g. `20`, is the maximum number of iterations for the agent to run. By
default, it is set to 30.
- `num_workers`, e.g. `3`, is the number of parallel workers to run the evaluation. By
default, it is set to 1.
- `dataset`, a huggingface dataset name. e.g. `princeton-nlp/SWE-bench` or `princeton-nlp/SWE-bench_Lite`, specifies which dataset to evaluate on.
- `dataset_split`, split for the huggingface dataset. e.g., `test`, `dev`. Default to `test`.

There are also two optional environment variables you can set.
```
export USE_HINT_TEXT=true # if you want to use hint text in the evaluation. Default to false. Ignore this if you are not sure.
export USE_INSTANCE_IMAGE=true # if you want to use instance-level docker images. Default to true
```

Let's say you'd like to run 10 instances using `llm.eval_gpt4_1106_preview` and CodeActAgent,

then your command would be:

```bash
./evaluation/swe_bench/scripts/run_infer.sh llm.eval_gpt4_1106_preview HEAD CodeActAgent 10
```

### Run Inference on `RemoteRuntime` (experimental)

This is in limited beta. Contact Xingyao over slack if you want to try this out!

```bash
# ./evaluation/swe_bench/scripts/run_infer.sh [model_config] [git-version] [agent] [eval_limit] [max_iter] [num_workers] [dataset] [dataset_split]
ALLHANDS_API_KEY="YOUR-API-KEY" RUNTIME=remote EVAL_DOCKER_IMAGE_PREFIX="us-docker.pkg.dev/evaluation-428620/swe-bench-images" \
./evaluation/swe_bench/scripts/run_infer.sh llm.eval HEAD CodeActAgent 300 30 16 "princeton-nlp/SWE-bench_Lite" test
# This example runs evaluation on CodeActAgent for 300 instances on "princeton-nlp/SWE-bench_Lite"'s test set, with max 30 iteration per instances, with 16 number of workers running in parallel
```

To clean-up all existing runtime you've already started, run:

```bash
ALLHANDS_API_KEY="YOUR-API-KEY" ./evaluation/swe_bench/scripts/cleanup_remote_runtime.sh
```

### Specify a subset of tasks to run infer

If you would like to specify a list of tasks you'd like to benchmark on, you could
create a `config.toml` under `./evaluation/swe_bench/` folder, and put a list
attribute named `selected_ids`, e.g.

```toml
selected_ids = ['sphinx-doc__sphinx-8721', 'sympy__sympy-14774', 'scikit-learn__scikit-learn-10508']
```

Then only these tasks (rows whose `instance_id` is in the above list) will be evaluated.
In this case, `eval_limit` option applies to tasks that are in the `selected_ids` list.

After running the inference, you will obtain a `output.jsonl` (by default it will be saved to `evaluation/evaluation_outputs`).

## Evaluate Generated Patches

### Download Docker Images

**(Recommended for reproducibility)** If you have extra local space (e.g., 200GB), you can try pull the [instance-level docker images](https://github.com/princeton-nlp/SWE-bench/blob/main/docs/20240627_docker/README.md#choosing-the-right-cache_level) we've prepared by running:

```bash
evaluation/swe_bench/scripts/docker/pull_all_eval_docker.sh instance
```

If you want to save disk space a bit (e.g., with ~50GB free disk space), while speeding up the image pre-build process, you can pull the environment-level docker images:

```bash
evaluation/swe_bench/scripts/docker/pull_all_eval_docker.sh env
```

If you want to evaluate on the full SWE-Bench test set:

```bash
evaluation/swe_bench/scripts/docker/pull_all_eval_docker.sh instance full
```

### Run evaluation

With `output.jsonl` file, you can run `eval_infer.sh` to evaluate generated patches, and produce a fine-grained report.

**This evaluation is performed using the official dockerized evaluation announced [here](https://github.com/princeton-nlp/SWE-bench/blob/main/docs/20240627_docker/README.md).**

> If you want to evaluate existing results, you should first run this to clone existing outputs
>```bash
>git clone https://huggingface.co/spaces/OpenHands/evaluation evaluation/evaluation_outputs
>```

NOTE, you should have already pulled the instance-level OR env-level docker images following [this section](#openhands-swe-bench-instance-level-docker-support).

Then you can run the following:

```bash
# ./evaluation/swe_bench/scripts/eval_infer.sh $YOUR_OUTPUT_JSONL [instance_id] [dataset_name] [split]
# For example:
./evaluation/swe_bench/scripts/eval_infer.sh evaluation/evaluation_outputs/outputs/swe_bench/CodeActAgent/gpt-4-1106-preview_maxiter_50_N_v1.0/output.jsonl
```

The script now accepts optional arguments:
- `instance_id`: Specify a single instance to evaluate (optional)
- `dataset_name`: The name of the dataset to use (default: `"princeton-nlp/SWE-bench_Lite"`)
- `split`: The split of the dataset to use (default: `"test"`)

For example, to evaluate a specific instance with a custom dataset and split:

```bash
./evaluation/swe_bench/scripts/eval_infer.sh $YOUR_OUTPUT_JSONL instance_123 princeton-nlp/SWE-bench test
```

> You can also pass in a JSONL with [SWE-Bench format](https://github.com/princeton-nlp/SWE-bench/blob/main/tutorials/evaluation.md#-creating-predictions) to `./evaluation/swe_bench/scripts/eval_infer.sh`, where each line is a JSON of `{"model_patch": "XXX", "model_name_or_path": "YYY", "instance_id": "ZZZ"}`.

The final results will be saved to `evaluation/evaluation_outputs/outputs/swe_bench/CodeActAgent/gpt-4-1106-preview_maxiter_50_N_v1.0/` with the following files/directory:

- `README.md`: a report showing what are the instances that passed, failed, etc.
- `report.json`: a JSON file that contains keys like `"resolved_ids"` pointing to instance IDs that are resolved by the agent.
- `logs/`: a directory of test logs

### Run evaluation with `RemoteRuntime` (experimental)

This is in limited beta. Contact Xingyao over slack if you want to try this out!

```bash
# ./evaluation/swe_bench/scripts/eval_infer_remote.sh [output.jsonl filepath] [num_workers]
ALLHANDS_API_KEY="YOUR-API-KEY" RUNTIME=remote EVAL_DOCKER_IMAGE_PREFIX="us-docker.pkg.dev/evaluation-428620/swe-bench-images" evaluation/swe_bench/scripts/eval_infer_remote.sh evaluation/outputs/swe_bench_lite/CodeActAgent/Llama-3.1-70B-Instruct-Turbo_maxiter_30_N_v1.9-no-hint/output.jsonl 16 "princeton-nlp/SWE-bench_Lite" "test"
# This example evaluate patches generated by CodeActAgent on Llama-3.1-70B-Instruct-Turbo on "princeton-nlp/SWE-bench_Lite"'s test set, with 16 number of workers running in parallel
```

To clean-up all existing runtimes that you've already started, run:

```bash
ALLHANDS_API_KEY="YOUR-API-KEY" ./evaluation/swe_bench/scripts/cleanup_remote_runtime.sh
```


## Visualize Results

First you need to clone `https://huggingface.co/spaces/OpenHands/evaluation` and add your own running results from openhands into the `outputs` of the cloned repo.

```bash
git clone https://huggingface.co/spaces/OpenHands/evaluation
```

**(optional) setup streamlit environment with conda**:
```bash
cd evaluation
conda create -n streamlit python=3.10
conda activate streamlit
pip install -r requirements.txt
```

**run the visualizer**:
Then, in a separate Python environment with `streamlit` library, you can run the following:

```bash
# Make sure you are inside the cloned `evaluation` repo
conda activate streamlit # if you follow the optional conda env setup above
<<<<<<< HEAD
streamlit run app.py --server.port 8501 --server.address 0.0.0.0
=======
streamlit app.py --server.port 8501 --server.address 0.0.0.0
>>>>>>> 01462e11
```

Then you can access the SWE-Bench trajectory visualizer at `localhost:8501`.

## Submit your evaluation results

You can start your own fork of [our huggingface evaluation outputs](https://huggingface.co/spaces/OpenHands/evaluation) and submit a PR of your evaluation results following the guide [here](https://huggingface.co/docs/hub/en/repositories-pull-requests-discussions#pull-requests-and-discussions).<|MERGE_RESOLUTION|>--- conflicted
+++ resolved
@@ -196,11 +196,7 @@
 ```bash
 # Make sure you are inside the cloned `evaluation` repo
 conda activate streamlit # if you follow the optional conda env setup above
-<<<<<<< HEAD
-streamlit run app.py --server.port 8501 --server.address 0.0.0.0
-=======
 streamlit app.py --server.port 8501 --server.address 0.0.0.0
->>>>>>> 01462e11
 ```
 
 Then you can access the SWE-Bench trajectory visualizer at `localhost:8501`.
