"""file_ops.py

This module provides various file manipulation skills for the OpenHands agent.

Functions:
- open_file(path: str, line_number: int | None = 1, context_lines: int = 100): Opens a file and optionally moves to a specific line.
- goto_line(line_number: int): Moves the window to show the specified line number.
- scroll_down(): Moves the window down by the number of lines specified in WINDOW.
- scroll_up(): Moves the window up by the number of lines specified in WINDOW.
- create_file(filename: str): Creates and opens a new file with the given name.
- search_dir(search_term: str, dir_path: str = './'): Searches for a term in all files in the specified directory.
- search_file(search_term: str, file_path: str | None = None): Searches for a term in the specified file or the currently open file.
- find_file(file_name: str, dir_path: str = './'): Finds all files with the given name in the specified directory.
- edit_file_by_replace(file_name: str, to_replace: str, new_content: str): Replaces specific content in a file with new content.
- insert_content_at_line(file_name: str, line_number: int, content: str): Inserts given content at the specified line number in a file.
- append_file(file_name: str, content: str): Appends the given content to the end of the specified file.
"""

import os
import re
import shutil
import tempfile
import uuid

<<<<<<< HEAD
if __package__ is None or __package__ == '':
    from aider import Linter, RepoMap
else:
    from openhands.runtime.plugins.agent_skills.utils.aider import Linter, RepoMap
=======
from openhands.linter import DefaultLinter, LintResult
>>>>>>> 2692c0c8

CURRENT_FILE: str | None = None
CURRENT_LINE = 1
WINDOW = 100

# This is also used in unit tests!
MSG_FILE_UPDATED = '[File updated (edited at line {line_number}). Please review the changes and make sure they are correct (correct indentation, no duplicate lines, etc). Edit the file again if necessary.]'
LINTER_ERROR_MSG = '[Your proposed edit has introduced new syntax error(s). Please understand the errors and retry your edit command.]\n'


# ==================================================================================================


def _output_error(error_msg: str) -> bool:
    print(f'ERROR: {error_msg}')
    return False


def _is_valid_filename(file_name) -> bool:
    if not file_name or not isinstance(file_name, str) or not file_name.strip():
        return False
    invalid_chars = '<>:"/\\|?*'
    if os.name == 'nt':  # Windows
        invalid_chars = '<>:"/\\|?*'
    elif os.name == 'posix':  # Unix-like systems
        invalid_chars = '\0'

    for char in invalid_chars:
        if char in file_name:
            return False
    return True


def _is_valid_path(path) -> bool:
    if not path or not isinstance(path, str):
        return False
    try:
        return os.path.exists(os.path.normpath(path))
    except PermissionError:
        return False


def _create_paths(file_name) -> bool:
    try:
        dirname = os.path.dirname(file_name)
        if dirname:
            os.makedirs(dirname, exist_ok=True)
        return True
    except PermissionError:
        return False


def _check_current_file(file_path: str | None = None) -> bool:
    global CURRENT_FILE
    if not file_path:
        file_path = CURRENT_FILE
    if not file_path or not os.path.isfile(file_path):
        return _output_error('No file open. Use the open_file function first.')
    return True


def _clamp(value, min_value, max_value):
    return max(min_value, min(value, max_value))


def _lint_file(file_path: str) -> tuple[str | None, int | None]:
    """Lint the file at the given path and return a tuple with a boolean indicating if there are errors,
    and the line number of the first error, if any.

    Returns:
        tuple[str | None, int | None]: (lint_error, first_error_line_number)
    """
    linter = DefaultLinter()
    lint_error: list[LintResult] = linter.lint(file_path)
    if not lint_error:
        # Linting successful. No issues found.
        return None, None
    first_error_line = lint_error[0].line if len(lint_error) > 0 else None
    error_text = 'ERRORS:\n' + '\n'.join(
        [f'{file_path}:{err.line}:{err.column}: {err.message}' for err in lint_error]
    )
    return error_text, first_error_line


def _print_window(
    file_path, targeted_line, window, return_str=False, ignore_window=False
):
    global CURRENT_LINE
    _check_current_file(file_path)
    with open(file_path) as file:
        content = file.read()

        # Ensure the content ends with a newline character
        if not content.endswith('\n'):
            content += '\n'

        lines = content.splitlines(True)  # Keep all line ending characters
        total_lines = len(lines)

        # cover edge cases
        CURRENT_LINE = _clamp(targeted_line, 1, total_lines)
        half_window = max(1, window // 2)
        if ignore_window:
            # Use CURRENT_LINE as starting line (for e.g. scroll_down)
            start = max(1, CURRENT_LINE)
            end = min(total_lines, CURRENT_LINE + window)
        else:
            # Ensure at least one line above and below the targeted line
            start = max(1, CURRENT_LINE - half_window)
            end = min(total_lines, CURRENT_LINE + half_window)

        # Adjust start and end to ensure at least one line above and below
        if start == 1:
            end = min(total_lines, start + window - 1)
        if end == total_lines:
            start = max(1, end - window + 1)

        output = ''

        # only display this when there's at least one line above
        if start > 1:
            output += f'({start - 1} more lines above)\n'
        else:
            output += '(this is the beginning of the file)\n'
        for i in range(start, end + 1):
            _new_line = f'{i}|{lines[i-1]}'
            if not _new_line.endswith('\n'):
                _new_line += '\n'
            output += _new_line
        if end < total_lines:
            output += f'({total_lines - end} more lines below)\n'
        else:
            output += '(this is the end of the file)\n'
        output = output.rstrip()

        if return_str:
            return output
        else:
            print(output)


def _cur_file_header(current_file, total_lines) -> str:
    if not current_file:
        return ''
    return f'[File: {os.path.abspath(current_file)} ({total_lines} lines total)]\n'


def open_file(
    path: str, line_number: int | None = 1, context_lines: int | None = WINDOW
) -> None:
    """Opens the file at the given path in the editor. IF the file is to be edited, first use `scroll_down` repeatedly to read the full file!
    If line_number is provided, the window will be moved to include that line.
    It only shows the first 100 lines by default! `context_lines` is the max number of lines to be displayed, up to 100. Use `scroll_up` and `scroll_down` to view more content up or down.

    Args:
        path: str: The path to the file to open, preferred absolute path.
        line_number: int | None = 1: The line number to move to. Defaults to 1.
        context_lines: int | None = 100: Only shows this number of lines in the context window (usually from line 1), with line_number as the center (if possible). Defaults to 100.
    """
    global CURRENT_FILE, CURRENT_LINE, WINDOW

    if not os.path.isfile(path):
        _output_error(f'File {path} not found.')
        return

    CURRENT_FILE = os.path.abspath(path)
    with open(CURRENT_FILE) as file:
        total_lines = max(1, sum(1 for _ in file))

    if not isinstance(line_number, int) or line_number < 1 or line_number > total_lines:
        _output_error(f'Line number must be between 1 and {total_lines}')
        return
    CURRENT_LINE = line_number

    # Override WINDOW with context_lines
    if context_lines is None or context_lines < 1:
        context_lines = WINDOW

    output = _cur_file_header(CURRENT_FILE, total_lines)
    output += _print_window(
        CURRENT_FILE,
        CURRENT_LINE,
        _clamp(context_lines, 1, 300),
        return_str=True,
        ignore_window=False,
    )
    if output.strip().endswith('more lines below)'):
        output += '\n[Use `scroll_down` to view the next 100 lines of the file!]'
    print(output)


def goto_line(line_number: int) -> None:
    """Moves the window to show the specified line number.

    Args:
        line_number: int: The line number to move to.
    """
    global CURRENT_FILE, CURRENT_LINE, WINDOW
    _check_current_file()

    with open(str(CURRENT_FILE)) as file:
        total_lines = max(1, sum(1 for _ in file))
    if not isinstance(line_number, int) or line_number < 1 or line_number > total_lines:
        _output_error(f'Line number must be between 1 and {total_lines}.')
        return

    CURRENT_LINE = _clamp(line_number, 1, total_lines)

    output = _cur_file_header(CURRENT_FILE, total_lines)
    output += _print_window(
        CURRENT_FILE, CURRENT_LINE, WINDOW, return_str=True, ignore_window=False
    )
    print(output)


def scroll_down() -> None:
    """Moves the window down by 100 lines.

    Args:
        None
    """
    global CURRENT_FILE, CURRENT_LINE, WINDOW
    _check_current_file()

    with open(str(CURRENT_FILE)) as file:
        total_lines = max(1, sum(1 for _ in file))
    CURRENT_LINE = _clamp(CURRENT_LINE + WINDOW, 1, total_lines)
    output = _cur_file_header(CURRENT_FILE, total_lines)
    output += _print_window(
        CURRENT_FILE, CURRENT_LINE, WINDOW, return_str=True, ignore_window=True
    )
    print(output)


def scroll_up() -> None:
    """Moves the window up by 100 lines.

    Args:
        None
    """
    global CURRENT_FILE, CURRENT_LINE, WINDOW
    _check_current_file()

    with open(str(CURRENT_FILE)) as file:
        total_lines = max(1, sum(1 for _ in file))
    CURRENT_LINE = _clamp(CURRENT_LINE - WINDOW, 1, total_lines)
    output = _cur_file_header(CURRENT_FILE, total_lines)
    output += _print_window(
        CURRENT_FILE, CURRENT_LINE, WINDOW, return_str=True, ignore_window=True
    )
    print(output)


def create_file(filename: str) -> None:
    """Creates and opens a new file with the given name.

    Args:
        filename: str: The name of the file to create.
    """
    if os.path.exists(filename):
        _output_error(f"File '{filename}' already exists.")
        return

    with open(filename, 'w') as file:
        file.write('\n')

    open_file(filename)
    print(f'[File {filename} created.]')


class LineNumberError(Exception):
    pass


def _append_impl(lines, content):
    """Internal method to handle appending to a file.

    Args:
        lines: list[str]: The lines in the original file.
        content: str: The content to append to the file.

    Returns:
        content: str: The new content of the file.
        n_added_lines: int: The number of lines added to the file.
    """
    content_lines = content.splitlines(keepends=True)
    n_added_lines = len(content_lines)
    if lines and not (len(lines) == 1 and lines[0].strip() == ''):
        # file is not empty
        if not lines[-1].endswith('\n'):
            lines[-1] += '\n'
        new_lines = lines + content_lines
        content = ''.join(new_lines)
    else:
        # file is empty
        content = ''.join(content_lines)

    return content, n_added_lines


def _insert_impl(lines, start, content):
    """Internal method to handle inserting to a file.

    Args:
        lines: list[str]: The lines in the original file.
        start: int: The start line number for inserting.
        content: str: The content to insert to the file.

    Returns:
        content: str: The new content of the file.
        n_added_lines: int: The number of lines added to the file.

    Raises:
        LineNumberError: If the start line number is invalid.
    """
    inserted_lines = [content + '\n' if not content.endswith('\n') else content]
    if len(lines) == 0:
        new_lines = inserted_lines
    elif start is not None:
        if len(lines) == 1 and lines[0].strip() == '':
            # if the file with only 1 line and that line is empty
            lines = []

        if len(lines) == 0:
            new_lines = inserted_lines
        else:
            new_lines = lines[: start - 1] + inserted_lines + lines[start - 1 :]
    else:
        raise LineNumberError(
            f'Invalid line number: {start}. Line numbers must be between 1 and {len(lines)} (inclusive).'
        )

    content = ''.join(new_lines)
    n_added_lines = len(inserted_lines)
    return content, n_added_lines


def _edit_impl(lines, start, end, content):
    """Internal method to handle editing a file.

    REQUIRES (should be checked by caller):
        start <= end
        start and end are between 1 and len(lines) (inclusive)
        content ends with a newline

    Args:
        lines: list[str]: The lines in the original file.
        start: int: The start line number for editing.
        end: int: The end line number for editing.
        content: str: The content to replace the lines with.

    Returns:
        content: str: The new content of the file.
        n_added_lines: int: The number of lines added to the file.
    """
    # Handle cases where start or end are None
    if start is None:
        start = 1  # Default to the beginning
    if end is None:
        end = len(lines)  # Default to the end
    # Check arguments
    if not (1 <= start <= len(lines)):
        raise LineNumberError(
            f'Invalid start line number: {start}. Line numbers must be between 1 and {len(lines)} (inclusive).'
        )
    if not (1 <= end <= len(lines)):
        raise LineNumberError(
            f'Invalid end line number: {end}. Line numbers must be between 1 and {len(lines)} (inclusive).'
        )
    if start > end:
        raise LineNumberError(
            f'Invalid line range: {start}-{end}. Start must be less than or equal to end.'
        )

    if not content.endswith('\n'):
        content += '\n'
    content_lines = content.splitlines(True)
    n_added_lines = len(content_lines)
    new_lines = lines[: start - 1] + content_lines + lines[end:]
    content = ''.join(new_lines)
    return content, n_added_lines


def _edit_file_impl(
    file_name: str,
    start: int | None = None,
    end: int | None = None,
    content: str = '',
    is_insert: bool = False,
    is_append: bool = False,
) -> str | None:
    """Internal method to handle common logic for edit_/append_file methods.

    Args:
        file_name: str: The name of the file to edit or append to.
        start: int | None = None: The start line number for editing. Ignored if is_append is True.
        end: int | None = None: The end line number for editing. Ignored if is_append is True.
        content: str: The content to replace the lines with or to append.
        is_insert: bool = False: Whether to insert content at the given line number instead of editing.
        is_append: bool = False: Whether to append content to the file instead of editing.
    """
    ret_str = ''
    global CURRENT_FILE, CURRENT_LINE, WINDOW

    ERROR_MSG = f'[Error editing file {file_name}. Please confirm the file is correct.]'
    ERROR_MSG_SUFFIX = (
        'Your changes have NOT been applied. Please fix your edit command and try again.\n'
        'You either need to 1) Open the correct file and try again or 2) Specify the correct line number arguments.\n'
        'DO NOT re-run the same failed edit command. Running it again will lead to the same error.'
    )

    if not _is_valid_filename(file_name):
        _output_error('Invalid file name.')
        return None

    if not _is_valid_path(file_name):
        _output_error('Invalid path or file name.')
        return None

    if not _create_paths(file_name):
        _output_error('Could not access or create directories.')
        return None

    if not os.path.isfile(file_name):
        _output_error(f'File {file_name} not found.')
        return None

    if is_insert and is_append:
        _output_error('Cannot insert and append at the same time.')
        return None

    # Use a temporary file to write changes
    content = str(content or '')
    temp_file_path = ''
    first_error_line = None

    try:
        n_added_lines = None

        # lint the original file
        enable_auto_lint = os.getenv('ENABLE_AUTO_LINT', 'false').lower() == 'true'
        if enable_auto_lint:
            # Copy the original file to a temporary file (with the same ext) and lint it
            suffix = os.path.splitext(file_name)[1]
            with tempfile.NamedTemporaryFile(suffix=suffix) as orig_file_clone:
                shutil.copy2(file_name, orig_file_clone.name)
                original_lint_error, _ = _lint_file(orig_file_clone.name)

        # Create a temporary file in the same directory as the original file
        original_dir = os.path.dirname(file_name)
        original_ext = os.path.splitext(file_name)[1]
        temp_file_name = f'.temp_{uuid.uuid4().hex}{original_ext}'
        temp_file_path = os.path.join(original_dir, temp_file_name)

        with open(temp_file_path, 'w') as temp_file:
            # Read the original file and check if empty and for a trailing newline
            with open(file_name) as original_file:
                lines = original_file.readlines()

            if is_append:
                content, n_added_lines = _append_impl(lines, content)
            elif is_insert:
                try:
                    content, n_added_lines = _insert_impl(lines, start, content)
                except LineNumberError as e:
                    ret_str += (f'{ERROR_MSG}\n' f'{e}\n' f'{ERROR_MSG_SUFFIX}') + '\n'
                    return ret_str
            else:
                try:
                    content, n_added_lines = _edit_impl(lines, start, end, content)
                except LineNumberError as e:
                    ret_str += (f'{ERROR_MSG}\n' f'{e}\n' f'{ERROR_MSG_SUFFIX}') + '\n'
                    return ret_str

            if not content.endswith('\n'):
                content += '\n'

            # Write the new content to the temporary file
            temp_file.write(content)

        # Replace the original file with the temporary file
        os.replace(temp_file_path, file_name)

        # Handle linting
        # NOTE: we need to get env var inside this function
        # because the env var will be set AFTER the agentskills is imported
        if enable_auto_lint:
            # Generate a random temporary file path
            suffix = os.path.splitext(file_name)[1]
            with tempfile.NamedTemporaryFile(suffix=suffix, delete=False) as tfile:
                original_file_backup_path = tfile.name

            with open(original_file_backup_path, 'w') as f:
                f.writelines(lines)

            file_name_abs = os.path.abspath(file_name)
            lint_error, first_error_line = _lint_file(file_name_abs)

            # Select the errors caused by the modification
            def extract_last_part(line):
                parts = line.split(':')
                if len(parts) > 1:
                    return parts[-1].strip()
                return line.strip()

            def subtract_strings(str1, str2) -> str:
                lines1 = str1.splitlines()
                lines2 = str2.splitlines()

                last_parts1 = [extract_last_part(line) for line in lines1]

                remaining_lines = [
                    line
                    for line in lines2
                    if extract_last_part(line) not in last_parts1
                ]

                result = '\n'.join(remaining_lines)
                return result

            if original_lint_error and lint_error:
                lint_error = subtract_strings(original_lint_error, lint_error)
                if lint_error == '':
                    lint_error = None
                    first_error_line = None

            if lint_error is not None:
                if first_error_line is not None:
                    show_line = int(first_error_line)
                elif is_append:
                    # original end-of-file
                    show_line = len(lines)
                # insert OR edit WILL provide meaningful line numbers
                elif start is not None and end is not None:
                    show_line = int((start + end) / 2)
                else:
                    raise ValueError('Invalid state. This should never happen.')

                ret_str += LINTER_ERROR_MSG
                ret_str += lint_error + '\n'

                editor_lines = n_added_lines + 20
                sep = '-' * 49 + '\n'
                ret_str += (
                    f'[This is how your edit would have looked if applied]\n{sep}'
                )
                ret_str += (
                    _print_window(file_name, show_line, editor_lines, return_str=True)
                    + '\n'
                )
                ret_str += f'{sep}\n'

                ret_str += '[This is the original code before your edit]\n'
                ret_str += sep
                ret_str += (
                    _print_window(
                        original_file_backup_path,
                        show_line,
                        editor_lines,
                        return_str=True,
                    )
                    + '\n'
                )
                ret_str += sep
                ret_str += (
                    'Your changes have NOT been applied. Please fix your edit command and try again.\n'
                    'You either need to 1) Specify the correct start/end line arguments or 2) Correct your edit code.\n'
                    'DO NOT re-run the same failed edit command. Running it again will lead to the same error.'
                )

                # recover the original file
                with open(original_file_backup_path) as fin, open(
                    file_name, 'w'
                ) as fout:
                    fout.write(fin.read())

                # Don't forget to remove the temporary file after you're done
                os.unlink(original_file_backup_path)
                return ret_str

    except FileNotFoundError as e:
        ret_str += f'File not found: {e}\n'
    except PermissionError as e:
        ret_str += f'Permission error during file operation: {str(e)}\n'
    except IOError as e:
        ret_str += f'An error occurred while handling the file: {e}\n'
    except ValueError as e:
        ret_str += f'Invalid input: {e}\n'
    except Exception as e:
        # Clean up the temporary file if an error occurs
        if temp_file_path and os.path.exists(temp_file_path):
            os.remove(temp_file_path)
        print(f'An unexpected error occurred: {e}')
        raise e

    # Update the file information and print the updated content
    with open(file_name, 'r', encoding='utf-8') as file:
        n_total_lines = max(1, len(file.readlines()))
    if first_error_line is not None and int(first_error_line) > 0:
        CURRENT_LINE = first_error_line
    else:
        if is_append:
            CURRENT_LINE = max(1, len(lines))  # end of original file
        else:
            CURRENT_LINE = start or n_total_lines or 1
    ret_str += f'[File: {os.path.abspath(file_name)} ({n_total_lines} lines total after edit)]\n'
    CURRENT_FILE = file_name
    ret_str += _print_window(CURRENT_FILE, CURRENT_LINE, WINDOW, return_str=True) + '\n'
    ret_str += MSG_FILE_UPDATED.format(line_number=CURRENT_LINE)
    return ret_str


def edit_file_by_replace(file_name: str, to_replace: str, new_content: str) -> None:
    """Edit an existing file. This will search for non-empty `to_replace` in the given file and replace it with non-empty `new_content`.
    `to_replace` and `new_content` must be different! Split large edits into multiple smaller edits if necessary!
    Use `append_file` method for writing after `create_file`!

    Every *to_replace* must *EXACTLY MATCH* the existing source code, character for character, including all comments, docstrings, etc.

    Include enough lines to make code in `to_replace` unique. `to_replace` should NOT be empty.

    For example, given a file "/workspace/example.txt" with the following content:
    ```
    line 1
    line 2
    line 2
    line 3
    ```

    EDITING: If you want to replace the second occurrence of "line 2", you can make `to_replace` unique:

    edit_file_by_replace(
        '/workspace/example.txt',
        to_replace='line 2\nline 3',
        new_content='new line\nline 3',
    )

    This will replace only the second "line 2" with "new line". The first "line 2" will remain unchanged.

    The resulting file will be:
    ```
    line 1
    line 2
    new line
    line 3
    ```

    REMOVAL: If you want to remove "line 2" and "line 3", you can set `new_content` to an empty string:

    edit_file_by_replace(
        '/workspace/example.txt',
        to_replace='line 2\nline 3',
        new_content='',
    )

    Args:
        file_name: str: The name of the file to edit.
        to_replace: str: The content to search for and replace.
        new_content: str: The new content to replace the old content with.
    """
    # FIXME: support replacing *all* occurrences
    if to_replace is None or to_replace.strip() == '':
        _output_error('`to_replace` must not be empty.')
        return

    if to_replace == new_content:
        _output_error('`to_replace` and `new_content` must be different.')
        return

    if not os.path.isfile(file_name):
        _output_error(f'File {file_name} not found.')
        return None

    # search for `to_replace` in the file
    # if found, replace it with `new_content`
    # if not found, perform a fuzzy search to find the closest match and replace it with `new_content`
    with open(file_name, 'r') as file:
        file_content = file.read()

    if file_content.count(to_replace) > 1:
        _output_error(
            '`to_replace` appears more than once, please include enough lines to make code in `to_replace` unique.'
        )
        return

    start = file_content.find(to_replace)
    if start != -1:
        # Convert start from index to line number
        start_line_number = file_content[:start].count('\n') + 1
        end_line_number = start_line_number + len(to_replace.splitlines()) - 1
    else:

        def _fuzzy_transform(s: str) -> str:
            # remove all space except newline
            return re.sub(r'[^\S\n]+', '', s)

        # perform a fuzzy search (remove all spaces except newlines)
        to_replace_fuzzy = _fuzzy_transform(to_replace)
        file_content_fuzzy = _fuzzy_transform(file_content)
        # find the closest match
        start = file_content_fuzzy.find(to_replace_fuzzy)
        if start == -1:
            print(
                f'[No exact match found in {file_name} for\n```\n{to_replace}\n```\n]'
            )
            return
        # Convert start from index to line number for fuzzy match
        start_line_number = file_content_fuzzy[:start].count('\n') + 1
        end_line_number = start_line_number + len(to_replace.splitlines()) - 1

    ret_str = _edit_file_impl(
        file_name,
        start=start_line_number,
        end=end_line_number,
        content=new_content,
        is_insert=False,
    )
    # lint_error = bool(LINTER_ERROR_MSG in ret_str)
    # TODO: automatically tries to fix linter error (maybe involve some static analysis tools on the location near the edit to figure out indentation)
    if ret_str is not None:
        print(ret_str)


def insert_content_at_line(file_name: str, line_number: int, content: str) -> None:
    """Insert content at the given line number in a file.
    This will NOT modify the content of the lines before OR after the given line number.

    For example, if the file has the following content:
    ```
    line 1
    line 2
    line 3
    ```
    and you call `insert_content_at_line('file.txt', 2, 'new line')`, the file will be updated to:
    ```
    line 1
    new line
    line 2
    line 3
    ```

    Args:
        file_name: str: The name of the file to edit.
        line_number: int: The line number (starting from 1) to insert the content after.
        content: str: The content to insert.
    """
    ret_str = _edit_file_impl(
        file_name,
        start=line_number,
        end=line_number,
        content=content,
        is_insert=True,
        is_append=False,
    )
    if ret_str is not None:
        print(ret_str)


def append_file(file_name: str, content: str) -> None:
    """Append content to the given file.
    It appends text `content` to the end of the specified file, ideal after a `create_file`!

    Args:
        file_name: str: The name of the file to edit.
        content: str: The content to insert.
    """
    ret_str = _edit_file_impl(
        file_name,
        start=None,
        end=None,
        content=content,
        is_insert=False,
        is_append=True,
    )
    if ret_str is not None:
        print(ret_str)


def search_dir(search_term: str, dir_path: str = './') -> None:
    """Searches for search_term in all files in dir. If dir is not provided, searches in the current directory.

    Args:
        search_term: str: The term to search for.
        dir_path: str: The path to the directory to search.
    """
    if not os.path.isdir(dir_path):
        _output_error(f'Directory {dir_path} not found')
        return
    matches = []
    for root, _, files in os.walk(dir_path):
        for file in files:
            if file.startswith('.'):
                continue
            file_path = os.path.join(root, file)
            with open(file_path, 'r', errors='ignore') as f:
                for line_num, line in enumerate(f, 1):
                    if search_term in line:
                        matches.append((file_path, line_num, line.strip()))

    if not matches:
        print(f'No matches found for "{search_term}" in {dir_path}')
        return

    num_matches = len(matches)
    num_files = len(set(match[0] for match in matches))

    if num_files > 100:
        print(
            f'More than {num_files} files matched for "{search_term}" in {dir_path}. Please narrow your search.'
        )
        return

    print(f'[Found {num_matches} matches for "{search_term}" in {dir_path}]')
    for file_path, line_num, line in matches:
        print(f'{file_path} (Line {line_num}): {line}')
    print(f'[End of matches for "{search_term}" in {dir_path}]')


def search_file(search_term: str, file_path: str | None = None) -> None:
    """Searches for search_term in file. If file is not provided, searches in the current open file.

    Args:
        search_term: str: The term to search for.
        file_path: str | None: The path to the file to search.
    """
    global CURRENT_FILE
    if file_path is None:
        file_path = CURRENT_FILE
    if file_path is None:
        _output_error('No file specified or open. Use the open_file function first.')
        return
    if not os.path.isfile(file_path):
        _output_error(f'File {file_path} not found.')
        return

    matches = []
    with open(file_path) as file:
        for i, line in enumerate(file, 1):
            if search_term in line:
                matches.append((i, line.strip()))

    if matches:
        print(f'[Found {len(matches)} matches for "{search_term}" in {file_path}]')
        for match in matches:
            print(f'Line {match[0]}: {match[1]}')
        print(f'[End of matches for "{search_term}" in {file_path}]')
    else:
        print(f'[No matches found for "{search_term}" in {file_path}]')


def find_file(file_name: str, dir_path: str = './') -> None:
    """Finds all files with the given name in the specified directory.

    Args:
        file_name: str: The name of the file to find.
        dir_path: str: The path to the directory to search.
    """
    if not os.path.isdir(dir_path):
        _output_error(f'Directory {dir_path} not found')
        return

    matches = []
    for root, _, files in os.walk(dir_path):
        for file in files:
            if file_name in file:
                matches.append(os.path.join(root, file))

    if matches:
        print(f'[Found {len(matches)} matches for "{file_name}" in {dir_path}]')
        for match in matches:
            print(f'{match}')
        print(f'[End of matches for "{file_name}" in {dir_path}]')
    else:
        print(f'[No matches found for "{file_name}" in {dir_path}]')


def get_repomap(messages: list[str] | None = None, dir_path: str = './') -> None:
    """Gets the `RepoMap` for the given directory and print it.
    `RepoMap` is a concise map of the directory that includes the most important
    classes and functions along with their types and call signatures.

    Args:
        messages: list[str]: The message history of the agent. Defaults to an empty list and should not be provided.
        dir_path: str: The path to the directory to get the `RepoMap` for.
    """
    repo_map = RepoMap(
        map_tokens=1024,
        root=dir_path,
        repo_content_prefix='\nHere are summaries of some relevant files present in the workspace:\n\n',
    )

    repo_content = repo_map.get_history_aware_repo_map(messages or [])
    print(repo_content)


__all__ = [
    'open_file',
    'goto_line',
    'scroll_down',
    'scroll_up',
    'create_file',
    'edit_file_by_replace',
    'insert_content_at_line',
    'append_file',
    'search_dir',
    'search_file',
    'find_file',
    'get_repomap',
]<|MERGE_RESOLUTION|>--- conflicted
+++ resolved
@@ -22,14 +22,8 @@
 import tempfile
 import uuid
 
-<<<<<<< HEAD
-if __package__ is None or __package__ == '':
-    from aider import Linter, RepoMap
-else:
-    from openhands.runtime.plugins.agent_skills.utils.aider import Linter, RepoMap
-=======
+from openhands.indexing import RepoMap
 from openhands.linter import DefaultLinter, LintResult
->>>>>>> 2692c0c8
 
 CURRENT_FILE: str | None = None
 CURRENT_LINE = 1
