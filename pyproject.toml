--- conflicted
+++ resolved
@@ -63,14 +63,10 @@
 modal = "^0.66.26"
 runloop-api-client = "0.10.0"
 pygithub = "^2.5.0"
-<<<<<<< HEAD
+joblib = "*"
 openhands-aci = {git = "https://github.com/All-Hands-AI/openhands-aci.git", rev = "ht/jump-commands"}
-=======
-joblib = "*"
-openhands-aci = "^0.1.1"
 python-socketio = "^5.11.4"
 redis = "^5.2.0"
->>>>>>> 9908e1b2
 
 [tool.poetry.group.llama-index.dependencies]
 llama-index = "*"
