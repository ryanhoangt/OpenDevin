--- conflicted
+++ resolved
@@ -64,11 +64,7 @@
 runloop-api-client = "0.11.0"
 pygithub = "^2.5.0"
 joblib = "*"
-<<<<<<< HEAD
-openhands-aci = "^0.1.3"
-=======
-openhands-aci = "0.1.2"
->>>>>>> 5e312396
+openhands-aci = "0.1.3"
 python-socketio = "^5.11.4"
 redis = "^5.2.0"
 
